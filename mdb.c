--- conflicted
+++ resolved
@@ -10397,324 +10397,6 @@
 	(void) rc;
 }
 
-<<<<<<< HEAD
-#if MDBX_MODE_ENABLED
-
-void __cold
-mdbx_env_set_oomfunc(MDB_env *env, MDBX_oom_func *oomfunc)
-{
-	if (likely(env && env->me_signature == MDBX_ME_SIGNATURE))
-		env->me_oom_func = oomfunc;
-}
-
-MDBX_oom_func* __cold
-mdbx_env_get_oomfunc(MDB_env *env)
-{
-	return likely(env && env->me_signature == MDBX_ME_SIGNATURE)
-		? env->me_oom_func : NULL;
-}
-
-struct mdb_walk_ctx {
-	MDB_txn *mw_txn;
-	void *mw_user;
-	MDBX_pgvisitor_func *mw_visitor;
-};
-
-typedef struct mdb_walk_ctx mdb_walk_ctx_t;
-
-
-/** Depth-first tree traversal. */
-static int __cold
-mdb_env_walk(mdb_walk_ctx_t *ctx, const char* dbi, pgno_t pg, int flags, int deep)
-{
-	MDB_page *mp;
-	int rc, i, nkeys;
-	unsigned header_size, unused_size, payload_size, align_bytes;
-	const char* type;
-
-	if (pg == P_INVALID)
-		return MDB_CORRUPTED;
-
-	rc = mdb_page_get(ctx->mw_txn, pg, &mp, NULL);
-	if (rc)
-		return rc;
-	if (pg != mp->mp_p.p_pgno)
-		return MDB_CORRUPTED;
-
-	nkeys = NUMKEYS(mp);
-	header_size = IS_LEAF2(mp) ? PAGEHDRSZ : PAGEBASE + mp->mp_lower;
-	unused_size = SIZELEFT(mp);
-	payload_size = 0;
-
-	/* LY: Don't use mask here, e.g bitwise (P_BRANCH|P_LEAF|P_LEAF2|P_META|P_OVERFLOW|P_SUBP).
-	 * Pages should not me marked dirty/loose or otherwise. */
-	switch (mp->mp_flags) {
-	case P_BRANCH:
-		type = "branch";
-		if (nkeys < 1)
-			return MDB_CORRUPTED;
-		break;
-	case P_LEAF:
-		type = "leaf";
-		break;
-	case P_LEAF|P_SUBP:
-		type = "dupsort-subleaf";
-		break;
-	case P_LEAF|P_LEAF2:
-		type = "dupfixed-leaf";
-		break;
-	case P_LEAF|P_LEAF2|P_SUBP:
-		type = "dupsort-dupfixed-subleaf";
-		break;
-	case P_META:
-	case P_OVERFLOW:
-	default:
-		return MDB_CORRUPTED;
-	}
-
-	for (align_bytes = i = 0; i < nkeys;
-		 align_bytes += ((payload_size + align_bytes) & 1), i++) {
-		MDB_node *node;
-
-		if (IS_LEAF2(mp)) {
-			/* LEAF2 pages have no mp_ptrs[] or node headers */
-			payload_size += mp->mp_ksize;
-			continue;
-		}
-
-		node = NODEPTR(mp, i);
-		payload_size += NODESIZE + node->mn_ksize;
-
-		if (IS_BRANCH(mp)) {
-			rc = mdb_env_walk(ctx, dbi, NODEPGNO(node), flags, deep);
-			if (rc)
-				return rc;
-			continue;
-		}
-
-		assert(IS_LEAF(mp));
-		if (node->mn_ksize < 1)
-			return MDB_CORRUPTED;
-		if (node->mn_flags & F_BIGDATA) {
-			MDB_page *omp;
-			pgno_t *opg;
-			size_t over_header, over_payload, over_unused;
-
-			payload_size += sizeof(pgno_t);
-			opg = NODEDATA(node);
-			rc = mdb_page_get(ctx->mw_txn, *opg, &omp, NULL);
-			if (rc)
-				return rc;
-			if (*opg != omp->mp_p.p_pgno)
-				return MDB_CORRUPTED;
-			/* LY: Don't use mask here, e.g bitwise (P_BRANCH|P_LEAF|P_LEAF2|P_META|P_OVERFLOW|P_SUBP).
-			 * Pages should not me marked dirty/loose or otherwise. */
-			if (P_OVERFLOW != omp->mp_flags)
-				return MDB_CORRUPTED;
-
-			over_header = PAGEHDRSZ;
-			over_payload = NODEDSZ(node);
-			over_unused = omp->mp_pages * ctx->mw_txn->mt_env->me_psize
-					- over_payload - over_header;
-
-			rc = ctx->mw_visitor(*opg, omp->mp_pages, ctx->mw_user, dbi,
-					"overflow-data", 1, over_payload, over_header, over_unused);
-			if (rc)
-				return rc;
-			continue;
-		}
-
-		payload_size += NODEDSZ(node);
-		if (node->mn_flags & F_SUBDATA) {
-			MDB_db *db = NODEDATA(node);
-			char* name = NULL;
-
-			if (NODEDSZ(node) < 1)
-				return MDB_CORRUPTED;
-			if (! (node->mn_flags & F_DUPDATA)) {
-				name = NODEKEY(node);
-				int namelen = (char*) db - name;
-				name = memcpy(alloca(namelen + 1), name, namelen);
-				name[namelen] = 0;
-			}
-			rc = mdb_env_walk(ctx, (name && name[0]) ? name : dbi,
-					db->md_root, node->mn_flags & F_DUPDATA, deep + 1);
-			if (rc)
-				return rc;
-		}
-	}
-
-	return ctx->mw_visitor(mp->mp_p.p_pgno, 1, ctx->mw_user, dbi, type,
-		nkeys, payload_size, header_size, unused_size + align_bytes);
-}
-
-int __cold
-mdbx_env_pgwalk(MDB_txn *txn, MDBX_pgvisitor_func* visitor, void* user)
-{
-	mdb_walk_ctx_t ctx;
-	int rc;
-
-	if (unlikely(!txn))
-		return MDB_BAD_TXN;
-	if (unlikely(txn->mt_signature != MDBX_MT_SIGNATURE))
-		return MDB_VERSION_MISMATCH;
-
-	ctx.mw_txn = txn;
-	ctx.mw_user = user;
-	ctx.mw_visitor = visitor;
-
-	rc = visitor(0, 2, user, "lmdb", "meta", 2, sizeof(MDB_meta)*2, PAGEHDRSZ*2,
-				 (txn->mt_env->me_psize - sizeof(MDB_meta) - PAGEHDRSZ) *2);
-	if (! rc && txn->mt_dbs[FREE_DBI].md_root != P_INVALID)
-		rc = mdb_env_walk(&ctx, "free", txn->mt_dbs[FREE_DBI].md_root, 0, 0);
-	if (! rc && txn->mt_dbs[MAIN_DBI].md_root != P_INVALID)
-		rc = mdb_env_walk(&ctx, "main", txn->mt_dbs[MAIN_DBI].md_root, 0, 0);
-	if (! rc)
-		rc = visitor(P_INVALID, 0, user, NULL, NULL, 0, 0, 0, 0);
-	return rc;
-}
-
-/* attribute support functions for Nexenta ***********************************/
-
-static __inline int
-mdbx_attr_peek(MDB_val *data, mdbx_attr_t *attrptr)
-{
-	if (unlikely(data->mv_size < sizeof(mdbx_attr_t)))
-		return MDB_INCOMPATIBLE;
-
-	if (likely(attrptr != NULL))
-		*attrptr = *(mdbx_attr_t*) data->mv_data;
-	data->mv_size -= sizeof(mdbx_attr_t);
-	data->mv_data = likely(data->mv_size > 0)
-		? ((mdbx_attr_t*) data->mv_data) + 1 : NULL;
-
-	return MDB_SUCCESS;
-}
-
-static __inline int
-mdbx_attr_poke(MDB_val *reserved, MDB_val *data, mdbx_attr_t attr, unsigned flags)
-{
-	mdbx_attr_t *space = reserved->mv_data;
-	if (flags & MDB_RESERVE) {
-		if (likely(data != NULL)) {
-			data->mv_data = data->mv_size ? space + 1 : NULL;
-		}
-	} else {
-		*space = attr;
-		if (likely(data != NULL)) {
-			memcpy(space + 1, data->mv_data, data->mv_size );
-		}
-	}
-
-	return MDB_SUCCESS;
-}
-
-int
-mdbx_cursor_get_attr(MDB_cursor *mc, MDB_val *key, MDB_val *data,
-	mdbx_attr_t *attrptr, MDB_cursor_op op)
-{
-	int rc = mdbx_cursor_get(mc, key, data, op);
-	if (unlikely(rc != MDB_SUCCESS))
-		return rc;
-
-	return mdbx_attr_peek(data, attrptr);
-}
-
-int
-mdbx_get_attr(MDB_txn *txn, MDB_dbi dbi,
-	MDB_val *key, MDB_val *data, uint64_t *attrptr)
-{
-	int rc = mdbx_get(txn, dbi, key, data);
-	if (unlikely(rc != MDB_SUCCESS))
-		return rc;
-
-	return mdbx_attr_peek(data, attrptr);
-}
-
-int
-mdbx_put_attr(MDB_txn *txn, MDB_dbi dbi,
-	MDB_val *key, MDB_val *data, mdbx_attr_t attr, unsigned flags)
-{
-	MDB_val reserve = {
-		.mv_data = NULL,
-		.mv_size = (data ? data->mv_size : 0) + sizeof(mdbx_attr_t)
-	};
-
-	int rc = mdbx_put(txn, dbi, key, &reserve, flags | MDB_RESERVE);
-	if (unlikely(rc != MDB_SUCCESS))
-		return rc;
-
-	return mdbx_attr_poke(&reserve, data, attr, flags);
-}
-
-int mdbx_cursor_put_attr(MDB_cursor *cursor, MDB_val *key, MDB_val *data,
-	mdbx_attr_t attr, unsigned flags)
-{
-	MDB_val reserve = {
-		.mv_data = NULL,
-		.mv_size = (data ? data->mv_size : 0) + sizeof(mdbx_attr_t)
-	};
-
-	int rc = mdbx_cursor_put(cursor, key, &reserve, flags | MDB_RESERVE);
-	if (unlikely(rc != MDB_SUCCESS))
-		return rc;
-
-	return mdbx_attr_poke(&reserve, data, attr, flags);
-}
-
-int mdbx_set_attr(MDB_txn *txn, MDB_dbi dbi,
-	MDB_val *key, MDB_val *data, mdbx_attr_t attr)
-{
-	MDB_cursor      mc;
-	MDB_xcursor     mx;
-	MDB_val         old_data;
-	mdbx_attr_t		old_attr;
-	int             rc;
-
-	if (unlikely(!key || !txn))
-		return EINVAL;
-
-	if (unlikely(txn->mt_signature != MDBX_MT_SIGNATURE))
-		return MDB_VERSION_MISMATCH;
-
-	if (unlikely(!TXN_DBI_EXIST(txn, dbi, DB_USRVALID)))
-		return EINVAL;
-
-	if (unlikely(txn->mt_flags & (MDB_TXN_RDONLY|MDB_TXN_BLOCKED)))
-		return (txn->mt_flags & MDB_TXN_RDONLY) ? EACCES : MDB_BAD_TXN;
-
-	mdb_cursor_init(&mc, txn, dbi, &mx);
-	rc = mdb_cursor_set(&mc, key, &old_data, MDB_SET, NULL);
-	if (unlikely(rc != MDB_SUCCESS)) {
-		if (rc == MDB_NOTFOUND && data) {
-			mc.mc_next = txn->mt_cursors[dbi];
-			txn->mt_cursors[dbi] = &mc;
-			rc = mdbx_cursor_put_attr(&mc, key, data, attr, 0);
-			txn->mt_cursors[dbi] = mc.mc_next;
-		}
-		return rc;
-	}
-
-	rc = mdbx_attr_peek(&old_data, &old_attr);
-	if (unlikely(rc != MDB_SUCCESS))
-		return rc;
-
-	if (old_attr == attr && (!data ||
-			(data->mv_size == old_data.mv_size
-				&& memcpy(data->mv_data, old_data.mv_data, old_data.mv_size) == 0)))
-		return MDB_SUCCESS;
-
-	mc.mc_next = txn->mt_cursors[dbi];
-	txn->mt_cursors[dbi] = &mc;
-	rc = mdbx_cursor_put_attr(&mc, key, data ? data : &old_data, attr, MDB_CURRENT);
-	txn->mt_cursors[dbi] = mc.mc_next;
-	return rc;
-}
-
-#endif /* MDBX_MODE_ENABLED */
-
-=======
->>>>>>> d99e9f73
 /** @} */
 
 #include "./midl.c"